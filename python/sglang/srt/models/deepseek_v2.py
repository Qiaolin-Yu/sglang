--- conflicted
+++ resolved
@@ -985,19 +985,15 @@
         q_nope_out = q_nope_out.transpose(0, 1)
         q_pe, k_pe = self.rotary_emb(positions, q_pe, k_pe)
 
-<<<<<<< HEAD
+        return q_pe, k_pe, q_nope_out, k_nope, forward_batch, zero_allocator
+
+    def forward_absorb_core(
+        self, q_pe, k_pe, q_nope_out, k_nope, forward_batch, zero_allocator
+    ):
         if (
             self.current_attention_backend == "fa3"
             or self.current_attention_backend == "flashinfer"
         ):
-=======
-        return q_pe, k_pe, q_nope_out, k_nope, forward_batch, zero_allocator
-
-    def forward_absorb_core(
-        self, q_pe, k_pe, q_nope_out, k_nope, forward_batch, zero_allocator
-    ):
-        if self.attention_backend == "fa3" or self.attention_backend == "flashinfer":
->>>>>>> 844a8f42
             attn_output = self.attn_mqa(
                 q_nope_out, k_nope, k_nope, forward_batch, q_rope=q_pe, k_rope=k_pe
             )
